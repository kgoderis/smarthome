--- conflicted
+++ resolved
@@ -34,11 +34,8 @@
  * If a {@link ConfigDescription} object exists, it must be added to the according {@link ConfigDescriptionProvider}.
  * 
  * @author Michael Grammling - Initial Contribution
-<<<<<<< HEAD
  * @author Ivan Iliev - Added support for system wide channel types
-=======
  * @author Thomas Höfer - Added thing and thing type properties
->>>>>>> a169b7d7
  */
 public class ThingTypeXmlResult {
 
