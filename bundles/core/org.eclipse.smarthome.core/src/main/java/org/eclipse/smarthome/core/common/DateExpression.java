/**
 * Copyright (c) 2014-2015 openHAB UG (haftungsbeschraenkt) and others.
 * All rights reserved. This program and the accompanying materials
 * are made available under the terms of the Eclipse Public License v1.0
 * which accompanies this distribution, and is available at
 * http://www.eclipse.org/legal/epl-v10.html
 */
package org.eclipse.smarthome.core.common;

import java.text.ParseException;
import java.util.ArrayList;
import java.util.Calendar;
import java.util.Date;
import java.util.TimeZone;

import javax.xml.bind.DatatypeConverter;

import org.eclipse.smarthome.core.common.DateExpression.DateExpressionPart;
import org.slf4j.Logger;
import org.slf4j.LoggerFactory;

/**
 * <code>DateExpression</code> is an implementation of {@link Expression} that provides a parser and evaluator for for
 * ISO8601 date expressions (https://en.wikipedia.org/wiki/ISO_8601). ISO8601 expressions provide the ability to specify
 * simple yet precise dates.
 * <P>
 * ISO8601 expressions are comprised of 7 required fields described as follows:
 *
 * YYYY-MM-DDThh:mm:ss.sTZD
 *
 * where
 *
 * YYYY = four-digit year
 * MM = two-digit month (01=January, etc.)
 * DD = two-digit day of month (01 through 31)
 * hh = two digits of hour (00 through 23) (am/pm NOT allowed)
 * mm = two digits of minute (00 through 59)
 * ss = two digits of second (00 through 59)
 * s = one or more digits representing a decimal fraction of a second
 * TZD = time zone designator (Z or +hh:mm or -hh:mm)
 *
 * @author Karel Goderis - Intial Contribution
 *
 */
public class DateExpression extends AbstractExpression<DateExpressionPart> {

    private final static Logger logger = LoggerFactory.getLogger(DateExpression.class);

    public DateExpression(final String date) throws ParseException {
        this(date, Calendar.getInstance().getTime(), TimeZone.getDefault());
    }

<<<<<<< HEAD
    public DateExpression(final Date date) throws ParseException {
        if (date == null) {
            throw new IllegalArgumentException("date cannot be null");
        }
        Calendar c = Calendar.getInstance();
        c.setTime(date);
        String expression = javax.xml.bind.DatatypeConverter.printDateTime(c);

        buildExpression(expression);
        setTimeZone(TimeZone.getDefault());
    }

    private DateExpression(final String dateExpression, final Date startTime, final TimeZone zone)
=======
    public DateExpression(final String dateExpression, final Date startTime, final TimeZone zone)
>>>>>>> 4f2f462a
            throws ParseException {
        super(dateExpression, "", startTime, zone, 0);
    }

    @Override
    public boolean isSatisfiedBy(Date date) {
        if (date == null) {
            throw new IllegalArgumentException("Date cannot be null");
        }
        Calendar testDateCal = Calendar.getInstance(getTimeZone());
        testDateCal.setTime(date);
        testDateCal.set(Calendar.MILLISECOND, 0);
        Date originalDate = testDateCal.getTime();

        testDateCal.add(Calendar.SECOND, -1);

        Date timeAfter = getTimeAfter(testDateCal.getTime());

        return ((timeAfter != null) && (timeAfter.equals(originalDate)));
    }

    public static boolean isValidExpression(String dateExpression) {
        try {
            new DateExpression(dateExpression);
        } catch (ParseException pe) {
            return false;
        }
        return true;
    }

    @Override
    public Date getFinalFireTime() {
        if (candidates.isEmpty()) {
            try {
                parseExpression(expression);
            } catch (ParseException e) {
                logger.error("An exception occurred while parsing the expression : '{}'", e.getMessage());
            }
        }

        if (candidates.isEmpty()) {
            return null;
        }

        return candidates.get(candidates.size() - 1);
    }

    @Override
    protected void validateExpression() throws IllegalArgumentException {
        // Nothing to do here
    }

    @Override
    protected void populateWithSeeds() {
        // Nothing to do here
    }

    @Override
    protected DateExpressionPart parseToken(String token, int position) throws ParseException {
        return new DateExpressionPart(token);
    }

    protected class DateExpressionPart extends AbstractExpressionPart {

        private Date theDate;

        public DateExpressionPart(String s) throws ParseException {
            super(s);
        }

        public Date getDate() {
            return theDate;
        }

        @Override
        public void parse() throws ParseException {
            // Unfortunately, the time zone formats available to SimpleDateFormat (Java 6 and earlier) are not ISO 8601
            // compliant. SimpleDateFormat understands time zone strings like "GMT+01:00" or "+0100", the latter
            // according to RFC # 822.
            //
            // Even if Java 7 added support for time zone descriptors according to ISO 8601, SimpleDateFormat is still
            // not able to properly parse a complete date string, as it has no support for optional parts.
            //
            // Reformatting the input string using regexp is certainly one possibility, but the replacement rules are
            // not as simple
            //
            // Some time zones are not full hours off UTC, so the string does not necessarily end with ":00".
            // ISO8601 allows only the number of hours to be included in the time zone, so "+01" is equivalent to
            // "+01:00". ISO8601 allows the usage of "Z" to indicate UTC instead of "+00:00".
            // The easier solution is to use the data type converter in JAXB, since JAXB must be able to parse
            // ISO8601 date string according to the XML Schema specification.

            try {
                Calendar cal = DatatypeConverter.parseDateTime(expression);
                theDate = cal.getTime();
            } catch (Exception e) {
                throw new ParseException(part + " is not an ISO8601 formatted date", 0);
            }
        }

        @Override
        public ArrayList<Date> apply(Date startDate, ArrayList<Date> candidates) {
            candidates.add(theDate);
            return candidates;
        }

        @Override
        BoundedIntegerSet initialiseValueSet() {
            return null;
        }

        @Override
        public int order() {
            return 1;
        }
    }

}<|MERGE_RESOLUTION|>--- conflicted
+++ resolved
@@ -50,23 +50,7 @@
         this(date, Calendar.getInstance().getTime(), TimeZone.getDefault());
     }
 
-<<<<<<< HEAD
-    public DateExpression(final Date date) throws ParseException {
-        if (date == null) {
-            throw new IllegalArgumentException("date cannot be null");
-        }
-        Calendar c = Calendar.getInstance();
-        c.setTime(date);
-        String expression = javax.xml.bind.DatatypeConverter.printDateTime(c);
-
-        buildExpression(expression);
-        setTimeZone(TimeZone.getDefault());
-    }
-
-    private DateExpression(final String dateExpression, final Date startTime, final TimeZone zone)
-=======
     public DateExpression(final String dateExpression, final Date startTime, final TimeZone zone)
->>>>>>> 4f2f462a
             throws ParseException {
         super(dateExpression, "", startTime, zone, 0);
     }
