---
layout: documentation
---

{% include base.html %}

# Declaring Configurations, Bindings and Things 

Specific services and bindings have to provide meta information which is used for visualization, validation or internal service mapping. Meta information can be provided by registering specific services at the *OSGi* service registry or by specifying them in a declarative way, which is described in this chapter.

**Three kinds of descriptions/definitions exist:**

- Configuration descriptions: Used for visualization and validation of configuration properties (optional)
- Binding definitions: Required to declare a binding (mandatory)
- Bridge and *Thing* descriptions: Required to specify which bridges and *Thing*s are provided by the binding, which relations they have to each other and which channels they offer (mandatory) 


## Configuration Descriptions

Specific services or bindings usually require a configuration to be operational in a meaningful way. To visualize or validate concrete configuration properties, configuration descriptions should be provided. All available configuration descriptions are accessible through the `org.eclipse.smarthome.config.core.ConfigDescriptionRegistry` service.

Although configuration descriptions are usually specified in a declarative way (as described in this section), they can also be provided as `org.eclipse.smarthome.config.core.ConfigDescriptionProvider`.
Any `ConfigDescriptionProvider`s must be registered as service at the *OSGi* service registry. The full Java API for configuration descriptions can be found in the Java package `org.eclipse.smarthome.config.core`. In addition to this there is a `org.eclipse.smarthome.config.core.validation.ConfigDescriptionValidator` that can be used to validate a set of configuration parameters against their declarations in the configuration description before the actual configuration is updated with the new configuration parameters.

Configuration descriptions must be placed as XML file(s) (with the ending `.xml`) in the bundle's folder `/ESH-INF/config/`.

### Formatting Labels
The label and descriptions for things, channels and config descriptions should follow the following format. The label should be short so that for most UIs it does not spread across multiple lines. The description can contain longer text to describe the thing in more detail. Limited use of HTML tags is permitted to enhance the description - if a long description is provided, the first line should be kept short and a line break (```<br>```) should be placed at the end of the line to allow UIs to display a short description in limited space.

Configuration options should be kept short so that they are displayable on a single line in most UIs. If you want to provide a longer description of the options provided by a particular parameter, then this should be placed into the ```<description>``` of the parameter to keep the option label short. The description can include limited HTML to enhance the display of this information.

The following HTML tags are allowed -: ```<b>, <br>, <em>, <h1>, <h2>, <h3>, <h4>, <h5>, <h6>, <i>, <p>, <small>, <strong>, <sub>, <sup>, <ul>, <ol>, <li>```. These must be inside the XML escape sequence - eg. ```<description><![CDATA[ HTML marked up text here ]]></description>```.

### XML Structure for Configuration Descriptions
```xml
<?xml version="1.0" encoding="UTF-8"?>
<config-description:config-descriptions
    xmlns:xsi="http://www.w3.org/2001/XMLSchema-instance"
    xmlns:config-description="http://eclipse.org/smarthome/schemas/config-description/v1.0.0"
    xsi:schemaLocation="http://eclipse.org/smarthome/schemas/config-description/v1.0.0
        http://eclipse.org/smarthome/schemas/config-description-1.0.0.xsd">

  <config-description uri="{binding|thing-type|bridge-type|channel-type|any_other}:bindingID:...">
    <parameter-group name="String">
      <label>String</label>
      <description>String</description>
      <context>String</context>
      <advanced>{true|false}</advanced>
    </parameter-group>

    <parameter name="String" type="{text|integer|decimal|boolean}" min="Decimal" max="Decimal" step="Decimal" pattern="String" required="{true|false}" readOnly="{true|false}" multiple="{true|false}" groupName="String">
      <context>{network-address|password|password-create|color|date|datetime|email|month|week|time|tel|url|item|thing|group|tag|service}</context>
      <required>{true|false}</required>
      <default>String</default>
      <label>String</label>
      <description>String</description>
      <options>
        <option value="String">String</option>
      </options>
      <filter>
        <criteria name="String">String</criteria>
      </filter>
    </parameter>
  </config-description>

  <config-description uri="{binding|thing-type|bridge-type|channel-type|any_other}:bindingID:...">
    ...
  </config-description>
...
</config-description:config-descriptions>
```

<table>
  <tr><td><b>Property</b></td><td><b>Description</b></td></tr>
  <tr><td>config-description.uri</td><td>The URI of this description within the ConfigDescriptionRegistry (mandatory).</td></tr>
  <tr><td>parameter</td><td>The description of a concrete configuration parameter (optional).</td></tr>
  <tr><td>parameter.name</td><td>The name of the configuration parameter (mandatory).</td></tr>
  <tr><td>parameter.type</td><td>The data type of the configuration parameter (mandatory).</td></tr>
  <tr><td>parameter.min</td><td>The minimal value for numeric types, or the minimal length of strings, or the minimal number of selected options (optional).</td></tr>
  <tr><td>parameter.max</td><td>The maximum value for numeric types, or the maximum length of strings, or the maximum number of selected options (optional).</td></tr>
  <tr><td>parameter.step</td><td>The value granularity for a numeric value (optional).</td></tr>
  <tr><td>parameter.pattern</td><td>The regular expression for a text type (optional).</td></tr>
  <tr><td>parameter.required</td><td>Specifies whether the value is required (optional).</td></tr>
  <tr><td>parameter.readOnly</td><td>Specifies whether the value is read-only (optional).</td></tr>
  <tr><td>parameter.multiple</td><td>Specifies whether multiple selections of options are allowed (optional).</td></tr>
  <tr><td>parameter.groupName</td><td>Sets a group name for this parameter (optional).</td></tr>
  <tr><td>advanced</td><td>Specifies that this is an advanced parameter. Advanced parameters may be hidden by a UI (optional).</td></tr>
  <tr><td>context</td><td>The context of the configuration parameter (optional).</td></tr>
  <tr><td>required</td><td>The flag indicating if the configuration parameter has to be set or not (deprecated, optional, default: false).</td></tr>
  <tr><td>default</td><td>The default value of the configuration parameter (optional).</td></tr>
  <tr><td>label</td><td>A human-readable label for the configuration parameter (optional).</td></tr>
  <tr><td>description</td><td>A human-readable description for the configuration parameter (optional).</td></tr>
  <tr><td>option</td><td>The element definition of a static selection list (optional).</td></tr>
  <tr><td>option.value</td><td>The value of the selection list element.</td></tr>
  <tr><td>multipleLimit</td><td>If multiple is true, sets the maximum number of options that can be selected (optional).</td></tr>
  <tr><td>limitToOptions</td><td>If true (default) will only allow the user to select items in the options list. If false, will allow the user to enter other text (optional).</td></tr>
  <tr><td>criteria</td><td>The filter criteria for values of a dynamic selection list (optional).</td></tr>  
  <tr><td>criteria.name</td><td>The name of the context related filter.</td></tr>  
</table>

Groups allow parameters to be grouped together into logical blocks so that the user can find the parameters they are looking for. A parameter can be placed into a group so that the UI knows how to display the information.
<table>
  <tr><td><b>Property</b></td><td><b>Description</b></td></tr>
  <tr><td>group.name</td><td>The group name - this is used to link the parameters into the group, along with the groupName option in the parameter (mandatory).</td></tr>
  <tr><td>label</td><td>The human-readable label of the group. (mandatory).</td></tr>
  <tr><td>description</td><td>The description of the group. (optional).</td></tr>
  <tr><td>context</td><td>Sets a context tag for the group. The context may be used in the UI to provide some feedback on the type of parameters in this group (optional).</td></tr>
  <tr><td>advanced</td><td>Specifies that this is an advanced group. The UI may hide this group from the user (optional).</td></tr>
</table>


The full XML schema for configuration descriptions is specified in the [ESH config description XSD](http://eclipse.org/smarthome/schemas/config-description-1.0.0.xsd) file.

**Hints:**

- Although the attribute `uri` is optional, it *must* be specified in configuration description files. Only for embedded configuration descriptions in documents for binding definitions and `Thing` type descriptions, the attribute is optional.


### Example

The following code gives an example for one configuration description.  

```xml
<?xml version="1.0" encoding="UTF-8"?>
<config-description:config-description uri="bridge-type:my-great-binding:my-bridge-name"
    xmlns:xsi="http://www.w3.org/2001/XMLSchema-instance"
    xmlns:config-description="http://eclipse.org/smarthome/schemas/config-description/v1.0.0"
    xsi:schemaLocation="http://eclipse.org/smarthome/schemas/config-description/v1.0.0
        http://eclipse.org/smarthome/schemas/config-description-1.0.0.xsd">

  <parameter name="ipAddress" type="text" required="true">
    <context>network-address</context>
    <label>Network Address</label>
    <description>Network address of the device.</description>
  </parameter>

  <parameter name="userName" type="text" required="true">
    <label>User Name</label>
  </parameter>

  <parameter name="password" type="text" required="false">
    <context>password</context>
  </parameter>

</config-description:config-description>
```

## Binding Definitions

Every binding has to provide meta information such as author or description. The meta information of all bindings is accessible through the `org.eclipse.smarthome.core.binding.BindingInfoRegistry` service.

Although binding definitions are usually specified in a declarative way (as described in this section), they can also be provided as `org.eclipse.smarthome.core.binding.BindingInfo`.
Any `BindingInfo` must be registered as service at the *OSGi* service registry. The full Java API for binding definitions can be found in the Java package `org.eclipse.smarthome.core.binding`.

Binding definitions must be placed as XML file(s) (with the ending `.xml`) in the bundle's folder `/ESH-INF/binding/`.


### XML Structure for Binding Definitions

```xml
<?xml version="1.0" encoding="UTF-8"?>
<binding:binding id="bindingID"
    xmlns:xsi="http://www.w3.org/2001/XMLSchema-instance"
    xmlns:binding="http://eclipse.org/smarthome/schemas/binding/v1.0.0"
    xsi:schemaLocation="http://eclipse.org/smarthome/schemas/binding/v1.0.0
        http://eclipse.org/smarthome/schemas/binding-1.0.0.xsd">

  <name>String</name>
  <description>String</description>
  <author>String</author>

  <config-description>
    ...
  </config-description>
  OR
  <config-description-ref uri="{binding|thing-type|bridge-type|channel-type|any_other}:bindingID:..." />

</binding:binding>
```

<table>
  <tr><td><b>Property</b></td><td><b>Description</b></td></tr>
  <tr><td>binding.id</td><td>An identifier for the binding (mandatory).</td></tr>
  <tr><td>name</td><td>A human-readable name for the binding (mandatory).</td></tr>
  <tr><td>description</td><td>A human-readable description for the binding (optional).</td></tr>
  <tr><td>author</td><td>The author of the binding (mandatory).</td></tr>
  <tr><td>service-id</td><td>The ID (service.pid or component.name) of the main binding service, which can be configured through OSGi configuration admin service. Should only be used in combination with a config description definition (optional).</td></tr>
  <tr><td>config-description</td><td>The configuration description for the binding within the ConfigDescriptionRegistry (optional).</td></tr>
  <tr><td>config-description-ref</td><td>The reference to a configuration description for the binding within the ConfigDescriptionRegistry (optional).</td></tr>
  <tr><td>config-description-ref.uri</td><td>The URI of the configuration description for the binding within the ConfigDescriptionRegistry (mandatory).</td></tr>
</table>

The full XML schema for binding definitions is specified in the [ESH binding XSD](http://eclipse.org/smarthome/schemas/binding-1.0.0.xsd) file.

**Hints:**

- The attribute `uri` in the section `config-description` is optional, it *should not* be specified in binding definition files because it's an embedded configuration. If the `uri` is *not* specified, the configuration description is registered as `binding:bindingID`, otherwise the given `uri` is used.
- If a configuration description is already specified somewhere else and the binding wants to (re-)use it, a `config-description-ref` should be used instead.
- Normally the service id must not be defined, because it is implicitly set to "binding.&lt;binding.id&gt;". A binding can register an OSGi service which implements the ManagedService interface and define the service.pid as e.g."binding.hue" to receive the configuration.


### Example

The following code gives an example for a binding definition.  

```xml
<?xml version="1.0" encoding="UTF-8"?>
<binding:binding id="hue"
    xmlns:xsi="http://www.w3.org/2001/XMLSchema-instance"
    xmlns:binding="http://eclipse.org/smarthome/schemas/binding/v1.0.0"
    xsi:schemaLocation="http://eclipse.org/smarthome/schemas/binding/v1.0.0
        http://eclipse.org/smarthome/schemas/binding-1.0.0.xsd">

  <name>hue Binding</name>
  <description>The hue Binding integrates the Philips hue system. It allows to control hue bulbs.</description>
  <author>ACME</author>

</binding:binding>
```

## Bridges and Thing Descriptions

Every binding has to provide meta information about which bridges and/or *Thing*s it provides and how their relations to each other are structured. In that way a binding could describe that it requires specific bridges to be operational or define which channels (e.g. temperature, color, etc.) it provides.

Every bridge or *Thing* has to provide meta information such as label or description. The meta information of all bridges and *Thing*s is accessible through the `org.eclipse.smarthome.core.thing.binding.ThingTypeProvider` service.

Bridge and *Thing* descriptions must be placed as XML file(s) (with the ending `.xml`) in the bundle's folder `/ESH-INF/thing/`. The full Java API for bridge and *Thing* descriptions can be found in the Java package `org.eclipse.smarthome.core.thing.type`.


### XML Structure for Thing Descriptions

```xml
<?xml version="1.0" encoding="UTF-8"?>
<thing:thing-descriptions bindingId="bindingID"
    xmlns:xsi="http://www.w3.org/2001/XMLSchema-instance"
    xmlns:thing="http://eclipse.org/smarthome/schemas/thing-description/v1.0.0"
    xsi:schemaLocation="http://eclipse.org/smarthome/schemas/thing-description/v1.0.0
        http://eclipse.org/smarthome/schemas/thing-description-1.0.0.xsd">

  <bridge-type id="bridgeTypeID">
    <supported-bridge-type-refs>
      <bridge-type-ref id="bridgeTypeID" />
      ...
    </supported-bridge-type-refs>

    <label>String</label>
    <description>String</description>

    <channels>
      <channel id="channelID" typeId="channelTypeID" />
      ...
    </channels>
    OR
    <channel-groups>
      <channel-group id="channelGroupID" typeId="channelGroupTypeID" />
      ...
    </channel-groups>

    <config-description>
      ...
    </config-description>
    OR
    <config-description-ref uri="{binding|thing-type|bridge-type|channel-type|any_other}:bindingID:..." />
  </bridge-type>

  <thing-type id="thingTypeID">
    <supported-bridge-type-refs>
      <bridge-type-ref id="bridgeTypeID" />
      ...
    </supported-bridge-type-refs>

    <label>String</label>
    <description>String</description>

    <channels>
      <channel id="channelID" typeId="channelTypeID" />
      ...
    </channels>
    OR
    <channel-groups>
      <channel-group id="channelGroupID" typeId="channelGroupTypeID" />
      ...
    </channel-groups>

    <config-description>
      ...
    </config-description>
    OR
    <config-description-ref uri="{binding|thing-type|bridge-type|channel-type|any_other}:bindingID:..." />
  </thing-type>

  <channel-type id="channelTypeID" advanced="{true|false}">
    <item-type>Dimmer</item-type>
    <label>String</label>
    <description>String</description>
    <category>String</category>

    <tags>
      <tag>String</tag>
      ...
    </tags>

    <state min="decimal" max="decimal" step="decimal" pattern="String" readOnly="{true|false}">
      <options>
        <option value="String" />
        OR
        <option value="String">String</option>
        ...
      </options>
    </state>

    <config-description>
      ...
    </config-description>
    OR
    <config-description-ref uri="{binding|thing-type|bridge-type|channel-type|any_other}:bindingID:..." />
  </channel-type>   

  <channel-group-type id="channelGroupTypeID" advanced="{true|false}">
    <label>String</label>
    <description>String</description>

    <channels>
      <channel id="channelID" typeId="channelTypeID" />
      ...
    </channels>
  </channel-group-type>   

  ...

</thing:thing-descriptions>
```

<table>
  <tr><td><b>Property</b></td><td><b>Description</b></td></tr>
  <tr><td>thing-descriptions.bindingId</td><td>The identifier of the binding this types belong to (mandatory).</td></tr>
</table>

**Bridges and Things:**
<table>
  <tr><td><b>Property</b></td><td><b>Description</b></td></tr>
  <tr><td>bridge-type.id | thing-type.id</td><td>An identifier for the bridge/<i>Thing</i> type (mandatory).</td></tr>
  <tr><td>supported-bridge-type-refs</td><td>The identifiers of the bridges this bridge/<i>Thing</i> can connect to (optional).</td></tr>
  <tr><td>bridge-type-ref.id</td><td>The identifier of a bridge this bridge/<i>Thing</i> can connect to (mandatory).</td></tr>
  <tr><td>label</td><td>A human-readable label for the bridge/<i>Thing</i> (mandatory).</td></tr>
  <tr><td>description</td><td>A human-readable description for the bridge/<i>Thing</i> (optional).</td></tr>
  <tr><td>channels</td><td>The channels the bridge/<i>Thing</i> provides (optional).</td></tr>
  <tr><td>channel.id</td><td>An identifier of the channel the bridge/<i>Thing</i> provides (mandatory).</td></tr>
  <tr><td>channel.typeId</td><td>An identifier of the channel type definition the bridge/<i>Thing</i> provides (mandatory).</td></tr>
  <tr><td>channel-groups</td><td>The channel groups defining the channels the bridge/<i>Thing</i> provides (optional).</td></tr>
  <tr><td>channel-group.id</td><td>An identifier of the channel group the bridge/<i>Thing</i> provides (mandatory).</td></tr>
  <tr><td>channel-group.typeId</td><td>An identifier of the channel group type definition the bridge/<i>Thing</i> provides (mandatory).</td></tr>
  <tr><td>config-description</td><td>The configuration description for the bridge/<i>Thing</i> within the ConfigDescriptionRegistry (optional).</td></tr>
  <tr><td>config-description-ref</td><td>The reference to a configuration description for the bridge/<i>Thing</i> within the ConfigDescriptionRegistry (optional).</td></tr>
  <tr><td>config-description-ref.uri</td><td>The URI of the configuration description for the bridge/<i>Thing</i> within the ConfigDescriptionRegistry (mandatory).</td></tr>
</table>

**Channels:**
<table>
  <tr><td><b>Property</b></td><td><b>Description</b></td></tr>
  <tr><td>channel-type.id</td><td>An identifier for the channel type (mandatory).</td></tr>
  <tr><td>channel-type.advanced</td><td>The flag indicating if this channel contains advanced functionalities which should be typically not shown in the basic view of user interfaces (optional, default: false).</td></tr>
  <tr><td>item-type</td><td>An item type of the channel (mandatory). All item types are specified in <code>ItemFactory</code> instances. The following items belong to the core: <code>Switch, Rollershutter, Contact, String, Number, Dimmer, DateTime, Color, Image</code>.</td></tr>
  <tr><td>label</td><td>A human-readable label for the channel (mandatory).</td></tr>
  <tr><td>description</td><td>A human-readable description for the channel (optional).</td></tr>
  <tr><td>category</td><td>The category for the channel, e.g. <code>TEMPERATURE</code> (optional).</td></tr>
  <tr><td>tags</td><td>A list of default tags to be assigned to bound items (optional).</td></tr>
  <tr><td>tag</td><td>A tag semantically describes the feature (typical usage) of the channel e.g. <code>AlarmSystem</code>. There are no pre-default tags, they are custom-specific (mandatory).</td></tr>
  <tr><td>state</td><td>The restrictions of an item state which gives information how to interpret it (optional).</td></tr>
  <tr><td>state.min</td><td>The minimum decimal value of the range for the state (optional).</td></tr>
  <tr><td>state.max</td><td>The maximum decimal value of the range for the state (optional).</td></tr>
  <tr><td>state.step</td><td>The increasing/decreasing decimal step size within the defined range, specified by the minimum/maximum values (optional).</td></tr>
  <tr><td>state.pattern</td><td>The pattern following the <code>printf</code> syntax to render the state (optional).</td></tr>
  <tr><td>state.readOnly</td><td>The flag indicating if the state is read-only or can be modified (optional, default: false).</td></tr>
  <tr><td>options</td><td>A list restricting all possible values (optional).</td></tr>
  <tr><td>option</td><td>The description for the option (optional).</td></tr>
  <tr><td>option.value</td><td>The value for the option (mandatory).</td></tr>
  <tr><td>config-description</td><td>The configuration description for the channel within the ConfigDescriptionRegistry (optional).</td></tr>
  <tr><td>config-description-ref</td><td>The reference to a configuration description for the channel within the ConfigDescriptionRegistry (optional).</td></tr>
  <tr><td>config-description-ref.uri</td><td>The URI of the configuration description for the channel within the ConfigDescriptionRegistry (mandatory).</td></tr>
</table>

**Channel Groups:**
<table>
  <tr><td><b>Property</b></td><td><b>Description</b></td></tr>
  <tr><td>channel-group-type.id</td><td>An identifier for the channel group type (mandatory).</td></tr>
  <tr><td>channel-group-type.advanced</td><td>The flag indicating if this channel group contains advanced functionalities which should be typically not shown in the basic view of user interfaces (optional, default: false).</td></tr>
  <tr><td>label</td><td>A human-readable label for the channel group (mandatory).</td></tr>
  <tr><td>description</td><td>A human-readable description for the channel group (optional).</td></tr>
  <tr><td>channels</td><td>The channels the bridge/<i>Thing</i> provides (mandatory).</td></tr>
  <tr><td>channel.id</td><td>An identifier of the channel the bridge/<i>Thing</i> provides (mandatory).</td></tr>
  <tr><td>channel.typeId</td><td>An identifier of the channel type definition the bridge/<i>Thing</i> provides (mandatory).</td></tr>
</table>

The full XML schema for Thing type descriptions is specified in the <a href="https://www.eclipse.org/smarthome/schemas/thing-description-1.0.0.xsd">ESH thing description XSD</a> file.
<<<<<<< HEAD
<br />
<br />
Hints:
<br />
<ul>
<li> Any identifiers of the types are automatically mapped to unique identifiers: <code>bindingID:id</code>.</li>
<li> The attribute <code>uri</code> in the section <code>config-description</code> is optional, it <i>should not</i> be specified in bridge/<i>Thing</i>/channel type definition files because it's an embedded configuration. If the <code>uri</code> is <i>not</i> specified, the configuration description is registered as <code>bridge-type:bindingID:id</code>, <code>thing-type:bindingID:id</code> or <code>channel-type:bindingID:id</code> otherwise the given <code>uri</code> is used.</li>
<li> If a configuration description is already specified somewhere else and the bridge/<i>Thing</i>/channel type wants to (re-)use it, a <code>config-description-ref</code> should be used instead.</li>
</ul>
=======

**Hints:**

-  Any identifiers of the types are automatically mapped to unique identifiers: `bindingID:id`.
-  The attribute `uri` in the section `config-description` is optional, it *should not* be specified in bridge/*Thing*/channel type definition files because it's an embedded configuration. If the `uri` is *not* specified, the configuration description is registered as `bridge-type:bindingID:id`, `thing-type:bindingID:id` or `channel-type:bindingID:id` otherwise the given `uri` is used.
-  If a configuration description is already specified somewhere else and the bridge/*Thing*/channel type wants to (re-)use it, a `config-description-ref` should be used instead.
>>>>>>> 7a95a5e9

<h2>Config Status Provider</h2>
Each entity that has a configuration can provide its current configuration status for UIs or specific services to point to issues or to provide further general information of the current configuration. For this purpose the handler of the entity has to implement the interface <code>org.eclipse.smarthome.config.core.status.ConfigStatusProvider</code> that has to be registered as an OSGi service. The <code>org.eclipse.smarthome.config.core.status.ConfigStatusService</code> tracks each configuration status provider and delivers the corresponding <code>org.eclipse.smarthome.config.core.status.ConfigStatusInfo</code> by the operation <code>getConfigStatus(String, Locale)</code>.<|MERGE_RESOLUTION|>--- conflicted
+++ resolved
@@ -393,24 +393,12 @@
 </table>
 
 The full XML schema for Thing type descriptions is specified in the <a href="https://www.eclipse.org/smarthome/schemas/thing-description-1.0.0.xsd">ESH thing description XSD</a> file.
-<<<<<<< HEAD
-<br />
-<br />
-Hints:
-<br />
-<ul>
-<li> Any identifiers of the types are automatically mapped to unique identifiers: <code>bindingID:id</code>.</li>
-<li> The attribute <code>uri</code> in the section <code>config-description</code> is optional, it <i>should not</i> be specified in bridge/<i>Thing</i>/channel type definition files because it's an embedded configuration. If the <code>uri</code> is <i>not</i> specified, the configuration description is registered as <code>bridge-type:bindingID:id</code>, <code>thing-type:bindingID:id</code> or <code>channel-type:bindingID:id</code> otherwise the given <code>uri</code> is used.</li>
-<li> If a configuration description is already specified somewhere else and the bridge/<i>Thing</i>/channel type wants to (re-)use it, a <code>config-description-ref</code> should be used instead.</li>
-</ul>
-=======
 
 **Hints:**
 
 -  Any identifiers of the types are automatically mapped to unique identifiers: `bindingID:id`.
 -  The attribute `uri` in the section `config-description` is optional, it *should not* be specified in bridge/*Thing*/channel type definition files because it's an embedded configuration. If the `uri` is *not* specified, the configuration description is registered as `bridge-type:bindingID:id`, `thing-type:bindingID:id` or `channel-type:bindingID:id` otherwise the given `uri` is used.
 -  If a configuration description is already specified somewhere else and the bridge/*Thing*/channel type wants to (re-)use it, a `config-description-ref` should be used instead.
->>>>>>> 7a95a5e9
-
-<h2>Config Status Provider</h2>
-Each entity that has a configuration can provide its current configuration status for UIs or specific services to point to issues or to provide further general information of the current configuration. For this purpose the handler of the entity has to implement the interface <code>org.eclipse.smarthome.config.core.status.ConfigStatusProvider</code> that has to be registered as an OSGi service. The <code>org.eclipse.smarthome.config.core.status.ConfigStatusService</code> tracks each configuration status provider and delivers the corresponding <code>org.eclipse.smarthome.config.core.status.ConfigStatusInfo</code> by the operation <code>getConfigStatus(String, Locale)</code>.+
+## Config Status Provider
+Each entity that has a configuration can provide its current configuration status for UIs or specific services to point to issues or to provide further general information of the current configuration. For this purpose the handler of the entity has to implement the interface `org.eclipse.smarthome.config.core.status.ConfigStatusProvider` that has to be registered as OSGi service. The `org.eclipse.smarthome.config.core.status.ConfigStatusService` tracks each configuration status provider and delivers the corresponding `org.eclipse.smarthome.config.core.status.ConfigStatusInfo` by the operation `getConfigStatus(String, Locale)`.