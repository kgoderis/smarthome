--- conflicted
+++ resolved
@@ -187,17 +187,11 @@
 
 		<div ng-include="'partials/include.thingconfig.html'"></div>
 		<div class="container">
-<<<<<<< HEAD
             <h3>Configuration Parameters</h3>
             <p>Configure parameters for the thing.</p>
             <div ng-init="form={}">
                 <div ng-include="'partials/include.config.html'" onload="configuration=thing.configuration"></div>
             </div>
-=======
-        <h3>Configuration Parameters</h3>
-            <p>Configure parameters for the thing.</p>
-        <div ng-init="form={}" ng-include="'partials/include.config.html'"></div>
->>>>>>> 0d651f61
         </div>
 	</div>
 </section>